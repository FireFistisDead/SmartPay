--- conflicted
+++ resolved
@@ -43,7 +43,7 @@
     this.server = http.createServer(this.app);
     this.io = new SocketServer(this.server, {
       cors: {
-<<<<<<< HEAD
+
         origin: [
           "http://localhost:3000",
           "http://localhost:5000", 
@@ -51,11 +51,7 @@
           process.env.FRONTEND_URL
         ].filter(Boolean),
         methods: ["GET", "POST"]
-=======
-        origin: ["http://localhost:3000", "http://localhost:5173", "http://localhost:5000"],
-        methods: ["GET", "POST"],
-        credentials: true
->>>>>>> e31d9792
+
       }
     });
     this.port = config.port;
@@ -83,7 +79,7 @@
     
     // CORS
     this.app.use(cors({
-<<<<<<< HEAD
+
       origin: [
         "http://localhost:3000",
         "http://localhost:5000", 
@@ -91,12 +87,7 @@
         process.env.FRONTEND_URL
       ].filter(Boolean),
       credentials: true
-=======
-      origin: ["http://localhost:3000", "http://localhost:5173", "http://localhost:5000"],
-      credentials: true,
-      methods: ["GET", "POST", "PUT", "DELETE", "OPTIONS"],
-      allowedHeaders: ["Content-Type", "Authorization"]
->>>>>>> e31d9792
+
     }));
 
     // Enhanced rate limiting with security service
