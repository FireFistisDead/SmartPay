const mongoose = require('mongoose');

const userSchema = new mongoose.Schema({
  // Blockchain Identity
  address: {
    type: String,
<<<<<<< HEAD
    // Make blockchain address optional for email/password users. When present, validate format.
    required: false,
=======
    required: false, // Make optional for traditional signup
>>>>>>> e31d9792
    unique: true,
    sparse: true,
    lowercase: true,
    sparse: true, // Allow null but unique if present - this should handle multiple nulls
    validate: {
      validator: function(v) {
<<<<<<< HEAD
        if (!v) return true;
        return /^0x[a-fA-F0-9]{40}$/.test(v);
=======
        return !v || /^0x[a-fA-F0-9]{40}$/.test(v);
>>>>>>> e31d9792
      },
      message: 'Invalid Ethereum address'
    }
  },
  
  // Profile Information
  username: {
    type: String,
    trim: true,
    maxlength: 50,
    sparse: true, // Allow null but unique if present
    unique: true
  },
  email: {
    type: String,
    trim: true,
    lowercase: true,
    sparse: true,
    unique: true,
    validate: {
      validator: function(v) {
        return !v || /^[^\s@]+@[^\s@]+\.[^\s@]+$/.test(v);
      },
      message: 'Invalid email format'
    }
  },

  // Email verification
  isEmailVerified: {
    type: Boolean,
    default: false
  },
  emailVerificationToken: {
    type: String,
    select: false // Don't return in queries by default
  },
  emailVerificationExpires: {
    type: Date,
    select: false
  },

  // Password for traditional authentication
  password: {
    type: String,
    minlength: 6,
    select: false // Don't return password in queries by default
  },

  // Firebase Authentication
  firebaseUID: {
    type: String,
    unique: true,
    sparse: true // Allow null but unique if present
  },
  
  // Local auth password (bcrypt hash)
  password: {
    type: String,
    select: false,
  },
  
  // Profile Details
  profile: {
    firstName: {
      type: String,
      trim: true,
      maxlength: 50
    },
    lastName: {
      type: String,
      trim: true,
      maxlength: 50
    },
    bio: {
      type: String,
      trim: true,
      maxlength: 1000
    },
    avatar: {
      type: String, // IPFS hash or URL
      default: null
    },
    location: {
      type: String,
      trim: true,
      maxlength: 100
    },
    timezone: {
      type: String,
      trim: true
    },
    website: {
      type: String,
      trim: true,
      validate: {
        validator: function(v) {
          return !v || /^https?:\/\/.+/.test(v);
        },
        message: 'Invalid website URL'
      }
    },
    socialLinks: {
      github: String,
      linkedin: String,
      twitter: String,
      portfolio: String
    }
  },
  
  // User Roles and Capabilities
  roles: [{
    type: String,
    enum: ['freelancer', 'client'],
    default: 'freelancer'
  }],
  
  // RBAC and Security
  permissions: [{
    type: String,
    trim: true
  }],
  
  // Security tracking
  securityProfile: {
    lastLogin: Date,
    loginAttempts: {
      type: Number,
      default: 0
    },
    accountLocked: {
      type: Boolean,
      default: false
    },
    lockedUntil: Date,
    twoFactorEnabled: {
      type: Boolean,
      default: false
    },
    twoFactorSecret: String,
    sessionTokens: [{
      token: String,
      createdAt: Date,
      expiresAt: Date,
      deviceFingerprint: String
    }],
    passwordChangedAt: Date,
    securityQuestions: [{
      question: String,
      answerHash: String
    }]
  },
  
  // Freelancer-specific data
  freelancerProfile: {
    skills: [{
      name: {
        type: String,
        required: true
      },
      level: {
        type: String,
        enum: ['beginner', 'intermediate', 'advanced', 'expert'],
        default: 'intermediate'
      },
      yearsOfExperience: {
        type: Number,
        min: 0,
        max: 50
      }
    }],
    hourlyRate: {
      type: Number,
      min: 0
    },
    availability: {
      type: String,
<<<<<<< HEAD
      enum: ['available', 'full-time', 'part-time', 'contract', 'not-available'],
      default: 'available'
=======
      enum: ['full-time', 'part-time', 'contract', 'not-available'],
      default: 'not-available'
>>>>>>> e31d9792
    },
    portfolio: [{
      title: String,
      description: String,
      imageHash: String, // IPFS hash
      url: String,
      technologies: [String],
      completedAt: Date
    }],
    certifications: [{
      name: String,
      issuer: String,
      url: String,
      issuedAt: Date
    }]
  },
  
  // Arbiter-specific data
  arbiterProfile: {
    expertise: [String], // Areas of expertise
    experience: {
      type: String,
      trim: true,
      maxlength: 1000
    },
    qualifications: [String],
    disputesResolved: {
      type: Number,
      default: 0
    },
    successRate: {
      type: Number,
      default: 0,
      min: 0,
      max: 100
    },
    isVerified: {
      type: Boolean,
      default: false
    }
  },
  
  // Reputation and Statistics
  reputation: {
    score: {
      type: Number,
      default: 0,
      min: 0,
      max: 100
    },
    totalReviews: {
      type: Number,
      default: 0
    },
    averageRating: {
      type: Number,
      default: 0,
      min: 0,
      max: 5
    }
  },
  
  // Activity Statistics
  stats: {
    jobsCompleted: {
      type: Number,
      default: 0
    },
    jobsCreated: {
      type: Number,
      default: 0
    },
    totalEarned: {
      type: String, // Store as string for precision
      default: '0'
    },
    totalSpent: {
      type: String, // Store as string for precision
      default: '0'
    },
    successRate: {
      type: Number,
      default: 0,
      min: 0,
      max: 100
    },
    responseTime: {
      type: Number, // Average response time in hours
      default: 0
    }
  },
  
  // Account Settings
  settings: {
    emailNotifications: {
      jobUpdates: {
        type: Boolean,
        default: true
      },
      milestoneUpdates: {
        type: Boolean,
        default: true
      },
      disputes: {
        type: Boolean,
        default: true
      },
      marketing: {
        type: Boolean,
        default: false
      }
    },
    privacy: {
      showEmail: {
        type: Boolean,
        default: false
      },
      showLocation: {
        type: Boolean,
        default: true
      },
      showStats: {
        type: Boolean,
        default: true
      }
    },
    preferences: {
      currency: {
        type: String,
        default: 'USDC'
      },
      language: {
        type: String,
        default: 'en'
      },
      theme: {
        type: String,
        enum: ['light', 'dark', 'auto'],
        default: 'auto'
      }
    }
  },
  
  // Verification and Trust
  verification: {
    isEmailVerified: {
      type: Boolean,
      default: false
    },
    isPhoneVerified: {
      type: Boolean,
      default: false
    },
    isIdentityVerified: {
      type: Boolean,
      default: false
    },
    verificationLevel: {
      type: String,
      enum: ['none', 'basic', 'enhanced', 'premium'],
      default: 'none'
    },
    verifiedAt: Date,
    documents: [{
      type: String, // Document type
      hash: String, // IPFS hash
      status: {
        type: String,
        enum: ['pending', 'approved', 'rejected'],
        default: 'pending'
      },
      uploadedAt: {
        type: Date,
        default: Date.now
      }
    }]
  },
  
  // Activity Tracking
  lastActiveAt: {
    type: Date,
    default: Date.now
  },
  isOnline: {
    type: Boolean,
    default: false
  },
  
  // Account Status
  status: {
    type: String,
    enum: ['active', 'suspended', 'banned', 'inactive'],
    default: 'active'
  },
  
  // Blockchain-related
  nonce: {
    type: Number,
    default: 0
  }
}, {
  timestamps: true
});

// Indexes
userSchema.index({ address: 1 });
userSchema.index({ username: 1 });
userSchema.index({ email: 1 });
userSchema.index({ 'roles': 1 });
userSchema.index({ 'reputation.score': -1 });
userSchema.index({ 'stats.jobsCompleted': -1 });
userSchema.index({ 'freelancerProfile.skills.name': 1 });
userSchema.index({ lastActiveAt: -1 });
userSchema.index({ createdAt: -1 });

// Virtual for full name
userSchema.virtual('fullName').get(function() {
  if (this.profile.firstName && this.profile.lastName) {
    return `${this.profile.firstName} ${this.profile.lastName}`;
  }
  return this.username || this.address;
});

// Virtual for display name
userSchema.virtual('displayName').get(function() {
  return this.username || this.fullName || this.address;
});

// Instance methods
userSchema.methods.isFreelancer = function() {
  return this.roles.includes('freelancer');
};

userSchema.methods.isClient = function() {
  return this.roles.includes('client');
};

userSchema.methods.isArbiter = function() {
  return this.roles.includes('arbiter');
};

userSchema.methods.updateLastActive = function() {
  this.lastActiveAt = new Date();
  this.isOnline = true;
  return this.save();
};

userSchema.methods.updateStats = function(statUpdates) {
  Object.keys(statUpdates).forEach(key => {
    if (this.stats[key] !== undefined) {
      this.stats[key] = statUpdates[key];
    }
  });
  return this.save();
};

userSchema.methods.addSkill = function(skill) {
  if (!this.freelancerProfile) {
    this.freelancerProfile = { skills: [] };
  }
  
  const existingSkill = this.freelancerProfile.skills.find(
    s => s.name.toLowerCase() === skill.name.toLowerCase()
  );
  
  if (!existingSkill) {
    this.freelancerProfile.skills.push(skill);
    return this.save();
  }
  
  return Promise.resolve(this);
};

userSchema.methods.removeSkill = function(skillName) {
  if (this.freelancerProfile && this.freelancerProfile.skills) {
    this.freelancerProfile.skills = this.freelancerProfile.skills.filter(
      s => s.name.toLowerCase() !== skillName.toLowerCase()
    );
    return this.save();
  }
  
  return Promise.resolve(this);
};

// Static methods
userSchema.statics.findByAddress = function(address) {
  return this.findOne({ address: address.toLowerCase() });
};

userSchema.statics.findFreelancers = function(skills = []) {
  const query = { roles: 'freelancer' };
  
  if (skills.length > 0) {
    query['freelancerProfile.skills.name'] = { $in: skills.map(s => s.toLowerCase()) };
  }
  
  return this.find(query)
    .sort({ 'reputation.score': -1, 'stats.jobsCompleted': -1 });
};

userSchema.statics.findArbiters = function() {
  return this.find({ 
    roles: 'arbiter',
    'arbiterProfile.isVerified': true,
    status: 'active'
  }).sort({ 'arbiterProfile.disputesResolved': -1, 'reputation.score': -1 });
};

userSchema.statics.getTopFreelancers = function(limit = 10) {
  return this.find({ 
    roles: 'freelancer',
    status: 'active'
  })
    .sort({ 
      'reputation.score': -1, 
      'stats.jobsCompleted': -1,
      'reputation.averageRating': -1 
    })
    .limit(limit);
};

// Pre-save middleware
userSchema.pre('save', function(next) {
  // Update reputation score based on ratings and completion rate
  if (this.stats.totalReviews > 0) {
    const baseScore = (this.reputation.averageRating / 5) * 50; // 50% from ratings
    const completionScore = Math.min(this.stats.successRate, 100) * 0.3; // 30% from success rate
    const experienceScore = Math.min(this.stats.jobsCompleted / 10, 1) * 20; // 20% from experience
    
    this.reputation.score = Math.round(baseScore + completionScore + experienceScore);
  }
  
  next();
});

module.exports = mongoose.model('User', userSchema);<|MERGE_RESOLUTION|>--- conflicted
+++ resolved
@@ -4,24 +4,20 @@
   // Blockchain Identity
   address: {
     type: String,
-<<<<<<< HEAD
+
     // Make blockchain address optional for email/password users. When present, validate format.
     required: false,
-=======
-    required: false, // Make optional for traditional signup
->>>>>>> e31d9792
+
     unique: true,
     sparse: true,
     lowercase: true,
     sparse: true, // Allow null but unique if present - this should handle multiple nulls
     validate: {
       validator: function(v) {
-<<<<<<< HEAD
+
         if (!v) return true;
         return /^0x[a-fA-F0-9]{40}$/.test(v);
-=======
-        return !v || /^0x[a-fA-F0-9]{40}$/.test(v);
->>>>>>> e31d9792
+
       },
       message: 'Invalid Ethereum address'
     }
@@ -198,13 +194,10 @@
     },
     availability: {
       type: String,
-<<<<<<< HEAD
+
       enum: ['available', 'full-time', 'part-time', 'contract', 'not-available'],
       default: 'available'
-=======
-      enum: ['full-time', 'part-time', 'contract', 'not-available'],
-      default: 'not-available'
->>>>>>> e31d9792
+
     },
     portfolio: [{
       title: String,
