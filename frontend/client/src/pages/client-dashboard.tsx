import { motion } from "framer-motion";
import { Plus, BarChart3, Lock, CheckCircle, TrendingUp, MessageSquare, Search, Bell, Settings, LogOut, Users, DollarSign, Calendar, Star, Filter, Download, Wallet, Shield, Clock, Eye, Zap, MoreHorizontal, AlertTriangle, FileText, Activity } from "lucide-react";
import { Button } from "@/components/ui/button";
import { Card, CardContent, CardDescription, CardHeader, CardTitle } from "@/components/ui/card";
import { Progress } from "@/components/ui/progress";
import { Input } from "@/components/ui/input";
import { Avatar, AvatarFallback, AvatarImage } from "@/components/ui/avatar";
import { Badge } from "@/components/ui/badge";
import { Tabs, TabsContent, TabsList, TabsTrigger } from "@/components/ui/tabs";
import { useLocation } from "wouter";
import ParticleBackground from "@/components/particle-background";
import { useSmartAnimations } from "@/hooks/use-smart-animations";
import { useAuth } from "@/contexts/AuthContext";
import { useState, useEffect } from "react";
import { useAuth } from "@/contexts/AuthContext";

// Types based on backend models
interface User {
  id: string;
  address: string;
  username?: string;
  email?: string;
  roles: ('freelancer' | 'client' | 'arbiter')[];
  profile: {
    firstName?: string;
    lastName?: string;
    bio?: string;
    avatar?: string;
    location?: string;
  };
  reputation: {
    score: number;
    totalReviews: number;
    averageRating: number;
  };
  stats: {
    jobsCompleted: number;
    jobsCreated: number;
    totalEarned: string;
    totalSpent: string;
    successRate: number;
  };
}

interface Milestone {
  description: string;
  amount: string;
  dueDate: string;
  status: 'pending' | 'submitted' | 'approved' | 'disputed';
  deliverableHash?: string;
  submittedAt?: string;
  approvedAt?: string;
  notes?: string;
}

interface Job {
  _id: string;
  jobId: number;
  title: string;
  description: string;
  category: 'development' | 'design' | 'writing' | 'marketing' | 'consulting' | 'other';
  skills: string[];
  client: string; // address
  freelancer?: string; // address
  arbiter: string; // address
  totalAmount: string;
  milestones: Milestone[];
  status: 'open' | 'assigned' | 'in_progress' | 'completed' | 'disputed' | 'cancelled';
  deadline: string;
  acceptedAt?: string;
  completedAt?: string;
  disputeRaised: boolean;
  createdAt: string;
  updatedAt: string;
}

interface PlatformStats {
  overview: {
    totalJobs: number;
    totalUsers: number;
    totalVolume: number;
    completedJobs: number;
    activeJobs: number;
    successRate: string;
    disputeRate: string;
    avgJobValue: number;
  };
}

interface UserAnalytics {
  totalJobs: number;
  completedJobs: number;
  totalValue: string;
  successRate: number;
  avgRating: number;
  responseTime: number;
}

const StatCard = ({ icon, label, value, color, description, trend }: { 
  icon: React.ReactNode; 
  label: string; 
  value: string; 
  color: string;
  description: string;
  trend?: string;
}) => (
  <motion.div
    className="group"
    whileHover={{ scale: 1.02, y: -2 }}
    transition={{ duration: 0.2 }}
  >
    <Card className="glass-morphism border-border/50 hover:border-primary/30 transition-all duration-300 performance-optimized transform-gpu">
      <CardContent className="p-6">
        <div className="flex items-center justify-between">
          <div className="flex-1">
            <p className="text-sm text-muted-foreground">{label}</p>
            <p className="text-2xl font-bold gradient-text">{value}</p>
            <div className="flex items-center space-x-2 mt-2">
              <p className="text-xs text-muted-foreground">{description}</p>
              {trend && (
                <Badge variant="secondary" className="text-xs px-2 py-0.5">
                  {trend}
                </Badge>
              )}
            </div>
          </div>
          <div className={`${color} text-3xl group-hover:scale-110 transition-transform duration-200`}>
            {icon}
          </div>
        </div>
      </CardContent>
    </Card>
  </motion.div>
);

const ProjectCard = ({ 
  title, 
  freelancer, 
  budget, 
  progress, 
  milestones,
  status,
  dueDate,
  rating,
  category,
  setLocation
}: { 
  title: string; 
  freelancer: string; 
  budget: string; 
  progress: number; 
  milestones: string;
  status: string;
  dueDate: string;
  rating?: number;
  category?: string;
  setLocation: (path: string) => void;
}) => (
  <motion.div
    whileHover={{ scale: 1.01, y: -2 }}
    transition={{ duration: 0.2 }}
  >
    <Card className="glass-morphism border-border/50 hover:border-primary/30 transition-all duration-300 performance-optimized transform-gpu">
      <CardContent className="p-6">
        <div className="flex items-start justify-between mb-4">
          <div className="flex-1">
            <div className="flex items-center space-x-2 mb-2">
              <h3 className="text-lg font-semibold">{title}</h3>
              {category && (
                <Badge variant="outline" className="text-xs">
                  {category}
                </Badge>
              )}
            </div>
            <div className="flex items-center space-x-3">
              <div className="flex items-center space-x-2">
                <Avatar className="w-7 h-7">
                  <AvatarImage src="" />
                  <AvatarFallback className="text-xs bg-gradient-to-r from-primary/20 to-secondary/20">
                    {freelancer.split('@')[1]?.charAt(0).toUpperCase() || 'F'}
                  </AvatarFallback>
                </Avatar>
                <span className="text-sm text-muted-foreground">{freelancer}</span>
              </div>
              {rating && (
                <div className="flex items-center space-x-1">
                  <Star className="w-4 h-4 text-yellow-400 fill-current" />
                  <span className="text-sm text-muted-foreground">{rating}</span>
                </div>
              )}
            </div>
          </div>
          <div className="text-right">
            <p className="text-lg font-bold gradient-text">{budget}</p>
            <Badge 
              variant={status === "active" ? "default" : status === "completed" ? "secondary" : "outline"} 
              className="text-xs mt-1"
            >
              {status}
            </Badge>
          </div>
        </div>
        
        <div className="mb-4">
          <div className="flex justify-between text-sm mb-2">
            <span className="text-muted-foreground">Progress</span>
            <span className="font-medium">{milestones}</span>
          </div>
          <Progress value={progress} className="h-2" />
        </div>
        
        <div className="flex items-center justify-between">
          <div className="flex items-center space-x-2">
            <Clock className="w-4 h-4 text-muted-foreground" />
            <span className="text-sm text-muted-foreground">Due: {dueDate}</span>
          </div>
          <div className="flex space-x-2">
            <Button size="sm" variant="outline" className="h-8 px-3" onClick={() => setLocation("/messages-disputes")}>
              <MessageSquare className="w-4 h-4" />
            </Button>
            <Button size="sm" className="h-8 px-3" onClick={() => setLocation("/my-projects")}>
              View Details
            </Button>
          </div>
        </div>
      </CardContent>
    </Card>
  </motion.div>
);

export default function ClientDashboard() {
  const [, setLocation] = useLocation();
  const { calculateAnimationConfig, getViewportConfig } = useSmartAnimations();
  const { userProfile } = useAuth();
  const [activeTab, setActiveTab] = useState("projects");
  const [loading, setLoading] = useState(true);
  const [error, setError] = useState<string | null>(null);
  
  // State for API data
  const [userJobs, setUserJobs] = useState<Job[]>([]);
  const [userStats, setUserStats] = useState<UserAnalytics | null>(null);
  const [topFreelancers, setTopFreelancers] = useState<User[]>([]);

<<<<<<< HEAD
  // Get user display name
  const getUserDisplayName = () => {
    if (!userProfile) return "User";
    
    const extendedProfile = userProfile as any;
    const firstName = extendedProfile.profile?.firstName;
    const lastName = extendedProfile.profile?.lastName;
    
    if (firstName && lastName) {
      return `${firstName} ${lastName}`;
    } else if (firstName) {
      return firstName;
    } else if (extendedProfile.username) {
      return extendedProfile.username;
    } else {
      return "User";
    }
=======
  const { userProfile, loading: authLoading } = useAuth();
  
  // Function to extract first name from full name
  const getFirstName = (fullName: string): string => {
    if (!fullName) return 'User';
    const spaceIndex = fullName.indexOf(' ');
    return spaceIndex === -1 ? fullName : fullName.substring(0, spaceIndex);
  };

  // Get the user's first name (prefer profile.firstName)
  // Safely access profile.firstName (cast to any to avoid mismatched shared type)
  const firstName = userProfile
    ? (
        ((userProfile as any)?.profile?.firstName)
          ? getFirstName((userProfile as any).profile.firstName)
          : (getFirstName(userProfile.username || '') || getFirstName(userProfile.email?.split('@')[0] || ''))
      )
    : 'User';

  // Show loading spinner while authenticating
  if (authLoading) {
    return (
      <div className="min-h-screen bg-background flex items-center justify-center">
        <div className="text-center">
          <div className="animate-spin rounded-full h-32 w-32 border-b-2 border-primary mx-auto"></div>
          <p className="mt-4 text-lg text-muted-foreground">Loading your dashboard...</p>
        </div>
      </div>
    );
  }

  // Current user for API calls
  const currentUser = {
    address: userProfile?.id || "0x742d35Cc6641C0532a2100D35458f8b5d9E2F",
    username: userProfile?.username || "client_user",
    roles: ["client"] as const,
>>>>>>> e31d9792
  };

  // API functions
  const fetchUserJobs = async () => {
    try {
      // Mock data based on backend Job model
      const mockJobs: Job[] = [
        {
          _id: "job_1",
          jobId: 12345,
          title: "E-commerce Platform Development",
          description: "Build a modern e-commerce platform with React and Node.js",
          category: "development",
          skills: ["React", "Node.js", "MongoDB", "Express"],
          client: userProfile?.id || "unknown",
          freelancer: "0x8ba1f109551bD432803012645Hac136c0532",
          arbiter: "0x9ca2f220662bE432803345645Hac147d0643",
          totalAmount: "12.5",
          status: "in_progress",
          deadline: "2024-12-15T23:59:59.000Z",
          disputeRaised: false,
          createdAt: "2024-11-01T10:00:00.000Z",
          updatedAt: "2024-11-15T14:30:00.000Z",
          milestones: [
            { description: "Project Setup & Planning", amount: "3.0", dueDate: "2024-11-10T23:59:59.000Z", status: "approved", approvedAt: "2024-11-09T15:00:00.000Z" },
            { description: "Frontend Development", amount: "4.0", dueDate: "2024-11-25T23:59:59.000Z", status: "approved", approvedAt: "2024-11-24T10:00:00.000Z" },
            { description: "Backend API Development", amount: "3.5", dueDate: "2024-12-05T23:59:59.000Z", status: "submitted", submittedAt: "2024-12-04T16:00:00.000Z" },
            { description: "Testing & Deployment", amount: "2.0", dueDate: "2024-12-15T23:59:59.000Z", status: "pending" }
          ]
        },
        {
          _id: "job_2",
          jobId: 12346,
          title: "Smart Contract Security Audit",
          description: "Comprehensive security audit of DeFi smart contracts",
          category: "development",
          skills: ["Solidity", "Security", "Ethereum", "Web3"],
          client: userProfile?.id || "unknown",
          freelancer: "0x7ba3f331773cD543903012645Hac258e0754",
          arbiter: "0x6ca4f442884dE654904123456Hac369f0865",
          totalAmount: "18.0",
          status: "in_progress",
          deadline: "2025-01-08T23:59:59.000Z",
          disputeRaised: false,
          createdAt: "2024-11-15T09:00:00.000Z",
          updatedAt: "2024-12-01T11:20:00.000Z",
          milestones: [
            { description: "Code Review & Analysis", amount: "6.0", dueDate: "2024-12-01T23:59:59.000Z", status: "approved", approvedAt: "2024-11-30T14:00:00.000Z" },
            { description: "Vulnerability Assessment", amount: "5.0", dueDate: "2024-12-15T23:59:59.000Z", status: "submitted", submittedAt: "2024-12-14T09:00:00.000Z" },
            { description: "Security Report", amount: "4.0", dueDate: "2024-12-25T23:59:59.000Z", status: "pending" },
            { description: "Recommendations & Documentation", amount: "3.0", dueDate: "2025-01-08T23:59:59.000Z", status: "pending" }
          ]
        }
      ];
      
      setUserJobs(mockJobs);
    } catch (err) {
      setError("Failed to fetch jobs");
      console.error("Error fetching jobs:", err);
    }
  };

  const fetchUserAnalytics = async () => {
    try {
      const mockAnalytics: UserAnalytics = {
        totalJobs: 24,
        completedJobs: 19,
        totalValue: "186.7",
        successRate: 97.3,
        avgRating: 4.7,
        responseTime: 2.4
      };
      
      setUserStats(mockAnalytics);
    } catch (err) {
      console.error("Error fetching analytics:", err);
    }
  };

  const fetchTopFreelancers = async () => {
    try {
      const mockFreelancers: User[] = [
        {
          id: "user_1",
          address: "0x8ba1f109551bD432803012645Hac136c0532",
          username: "alex_designer",
          roles: ["freelancer"],
          profile: { firstName: "Alex", lastName: "Chen", avatar: "" },
          reputation: { score: 95, totalReviews: 47, averageRating: 4.9 },
          stats: { jobsCompleted: 47, jobsCreated: 0, totalEarned: "124.8", totalSpent: "0", successRate: 98.9 }
        },
        {
          id: "user_2", 
          address: "0x7ba3f331773cD543903012645Hac258e0754",
          username: "blockchain_dev",
          roles: ["freelancer"],
          profile: { firstName: "Sarah", lastName: "Kim", avatar: "" },
          reputation: { score: 98, totalReviews: 23, averageRating: 5.0 },
          stats: { jobsCompleted: 23, jobsCreated: 0, totalEarned: "89.2", totalSpent: "0", successRate: 100 }
        }
      ];
      
      setTopFreelancers(mockFreelancers);
    } catch (err) {
      console.error("Error fetching freelancers:", err);
    }
  };

  useEffect(() => {
    const loadData = async () => {
      setLoading(true);
      try {
        await Promise.all([
          fetchUserJobs(),
          fetchUserAnalytics(),
          fetchTopFreelancers()
        ]);
      } finally {
        setLoading(false);
      }
    };

    loadData();
  }, []);

  const getStatusColor = (status: string) => {
    switch (status) {
      case 'open': return 'bg-blue-100 text-blue-800';
      case 'assigned': return 'bg-yellow-100 text-yellow-800';
      case 'in_progress': return 'bg-green-100 text-green-800';
      case 'completed': return 'bg-gray-100 text-gray-800';
      case 'disputed': return 'bg-red-100 text-red-800';
      default: return 'bg-gray-100 text-gray-800';
    }
  };

  const getMilestoneProgress = (milestones: Milestone[]) => {
    const completed = milestones.filter(m => m.status === 'approved').length;
    return {
      completed,
      total: milestones.length,
      percentage: milestones.length > 0 ? Math.round((completed / milestones.length) * 100) : 0
    };
  };

  if (loading) {
    return (
      <div className="min-h-screen bg-background flex items-center justify-center">
        <div className="flex flex-col items-center space-y-4">
          <div className="w-8 h-8 border-4 border-primary border-t-transparent rounded-full animate-spin"></div>
          <p className="text-muted-foreground">Loading dashboard...</p>
        </div>
      </div>
    );
  }

  if (error) {
    return (
      <div className="min-h-screen bg-background flex items-center justify-center">
        <Card className="glass-morphism max-w-md">
          <CardContent className="p-6 text-center">
            <AlertTriangle className="w-12 h-12 text-red-400 mx-auto mb-4" />
            <h3 className="text-lg font-semibold mb-2">Error Loading Dashboard</h3>
            <p className="text-muted-foreground mb-4">{error}</p>
            <Button onClick={() => window.location.reload()}>
              Try Again
            </Button>
          </CardContent>
        </Card>
      </div>
    );
  }

  return (
    <div className="min-h-screen bg-gradient-to-br from-background via-background to-muted/20 relative overflow-hidden">
      <div className="absolute inset-0 blockchain-grid opacity-5"></div>
      <ParticleBackground />
      
      {/* Top Navigation */}
      <motion.nav 
        className="border-b border-border/50 glass-morphism relative z-20"
        initial={{ opacity: 0, y: -20 }}
        animate={{ opacity: 1, y: 0 }}
        transition={calculateAnimationConfig({ duration: 0.6 })}
      >
        <div className="container mx-auto px-6 py-4">
          <div className="flex items-center justify-between">
            <div className="flex items-center space-x-3">
              <div className="w-10 h-10 bg-gradient-to-r from-primary to-secondary rounded-xl flex items-center justify-center shadow-lg">
                <Wallet className="text-white text-lg" />
              </div>
              <div>
                <span className="text-2xl font-bold gradient-text">SmartPay</span>
                <p className="text-xs text-muted-foreground">Client Dashboard</p>
              </div>
            </div>
            
            <div className="flex items-center space-x-4">
              <div className="relative">
                <Search className="absolute left-3 top-1/2 transform -translate-y-1/2 text-muted-foreground h-4 w-4" />
                <Input 
                  placeholder="Search projects, freelancers..." 
                  className="pl-10 w-80 glass-morphism border-border/50"
                  data-testid="input-search"
                />
              </div>
              
              <Button variant="ghost" size="sm" className="relative" onClick={() => setLocation("/notifications")}>
                <Bell className="h-5 w-5" />
                <span className="absolute -top-1 -right-1 w-3 h-3 bg-primary rounded-full flex items-center justify-center">
                  <span className="text-xs text-white">3</span>
                </span>
              </Button>
              
              <Button variant="ghost" size="sm" onClick={() => setLocation("/profile-settings")}>
                <Settings className="h-5 w-5" />
              </Button>
              
              <div className="flex items-center space-x-3 px-3 py-2 glass-morphism rounded-xl border border-border/50">
                <Avatar className="w-8 h-8">
<<<<<<< HEAD
                  <AvatarImage src={(userProfile as any)?.profile?.avatar || ""} />
                  <AvatarFallback className="bg-gradient-to-r from-primary/20 to-secondary/20">
                    {getUserDisplayName().substring(0, 2).toUpperCase()}
                  </AvatarFallback>
                </Avatar>
                <div className="text-sm">
                  <p className="font-medium">{getUserDisplayName()}</p>
                  <p className="text-muted-foreground text-xs">
                    {userProfile?.email ? userProfile.email.substring(0, 10) + "..." : "Client"}
                  </p>
=======
                  <AvatarImage src={(userProfile as any)?.profile?.avatar || ''} />
                  <AvatarFallback className="bg-gradient-to-r from-primary/20 to-secondary/20">
                    {(() => {
                      const p = (userProfile as any)?.profile;
                      const first = p?.firstName || userProfile?.username || userProfile?.email?.split('@')[0] || 'U';
                      const last = p?.lastName || '';
                      const a = (first || '').toString();
                      const b = (last || '').toString();
                      if (b) return `${a[0]?.toUpperCase() || ''}${b[0]?.toUpperCase() || ''}`;
                      const parts = a.split(' ');
                      if (parts.length > 1) return `${parts[0][0]?.toUpperCase() || ''}${parts[1][0]?.toUpperCase() || ''}`;
                      return (a[0] || 'U').toUpperCase();
                    })()}
                  </AvatarFallback>
                </Avatar>
                <div className="text-sm">
                  <p className="font-medium">{(userProfile as any)?.profile?.firstName || userProfile?.username || userProfile?.email?.split('@')[0] || 'User'}</p>
                  <p className="text-muted-foreground text-xs">{(() => {
                    const addr = (userProfile as any)?.address || userProfile?.id || '';
                    if (!addr) return '';
                    return `${addr.slice(0,6)}...${addr.slice(-4)}`;
                  })()}</p>
>>>>>>> e31d9792
                </div>
              </div>
              
              <Button variant="ghost" size="sm" onClick={() => setLocation("/")} className="text-muted-foreground hover:text-foreground">
                <LogOut className="h-5 w-5" />
              </Button>
            </div>
          </div>
        </div>
      </motion.nav>

      <div className="container mx-auto px-6 py-8 relative z-10">
        <div className="flex gap-8">
          {/* Sidebar */}
          <motion.aside 
            className="w-72 space-y-6"
            initial={{ opacity: 0, x: -30 }}
            animate={{ opacity: 1, x: 0 }}
            transition={calculateAnimationConfig({ duration: 0.6, delay: 0.1 })}
          >
            <Card className="glass-morphism border-border/50">
              <CardHeader className="pb-4">
                <CardTitle className="text-lg">Navigation</CardTitle>
              </CardHeader>
              <CardContent className="p-4 pt-0">
                <nav className="space-y-2">
                  <Button variant="default" className="w-full justify-start text-sm font-medium">
                    <BarChart3 className="mr-3 h-4 w-4" />
                    Dashboard
                  </Button>
                  <Button variant="ghost" className="w-full justify-start text-sm" onClick={() => setLocation("/create-project")}>
                    <Plus className="mr-3 h-4 w-4" />
                    Create Project
                  </Button>
                  <Button variant="ghost" className="w-full justify-start text-sm" onClick={() => setLocation("/my-projects")}>
                    <CheckCircle className="mr-3 h-4 w-4" />
                    My Projects
                  </Button>
                  <Button variant="ghost" className="w-full justify-start text-sm" onClick={() => setLocation("/find-freelancers")}>
                    <Users className="mr-3 h-4 w-4" />
                    Find Freelancers
                  </Button>
                  <Button variant="ghost" className="w-full justify-start text-sm" onClick={() => setLocation("/payments-escrow")}>
                    <Lock className="mr-3 h-4 w-4" />
                    Payments & Escrow
                  </Button>
                  <Button variant="ghost" className="w-full justify-start text-sm" onClick={() => setLocation("/messages-disputes")}>
                    <MessageSquare className="mr-3 h-4 w-4" />
                    Messages & Disputes
                  </Button>
                  <Button variant="ghost" className="w-full justify-start text-sm" onClick={() => setLocation("/analytics")}>
                    <BarChart3 className="mr-3 h-4 w-4" />
                    Analytics
                  </Button>
                  <Button variant="ghost" className="w-full justify-start text-sm" onClick={() => setLocation("/help-support")}>
                    <FileText className="mr-3 h-4 w-4" />
                    Help & Support
                  </Button>
                </nav>
              </CardContent>
            </Card>

            {/* Quick Actions */}
            <Card className="glass-morphism border-border/50">
              <CardHeader className="pb-4">
                <CardTitle className="text-lg">Quick Actions</CardTitle>
              </CardHeader>
              <CardContent className="p-4 pt-0 space-y-3">
                <Button 
                  className="w-full bg-gradient-to-r from-primary to-secondary text-white"
                  onClick={() => setLocation("/create-project")}
                >
                  <Plus className="mr-2 h-4 w-4" />
                  New Project
                </Button>
                <Button variant="outline" className="w-full" onClick={() => setLocation("/find-freelancers")}>
                  <Users className="mr-2 h-4 w-4" />
                  Hire Talent
                </Button>
                <Button variant="outline" className="w-full" onClick={() => {
                  // Export functionality - could be implemented to export project data as CSV/PDF
                  const projectData = {
                    totalProjects: 12,
                    activeProjects: 8,
                    completedProjects: 4,
                    totalBudget: "$45,230",
                    exportDate: new Date().toISOString().split('T')[0]
                  };
                  
                  const dataStr = "data:text/json;charset=utf-8," + encodeURIComponent(JSON.stringify(projectData, null, 2));
                  const downloadAnchorNode = document.createElement('a');
                  downloadAnchorNode.setAttribute("href", dataStr);
                  downloadAnchorNode.setAttribute("download", `smartpay-dashboard-export-${projectData.exportDate}.json`);
                  document.body.appendChild(downloadAnchorNode);
                  downloadAnchorNode.click();
                  downloadAnchorNode.remove();
                }}>
                  <Download className="mr-2 h-4 w-4" />
                  Export Data
                </Button>
              </CardContent>
            </Card>
          </motion.aside>

          {/* Main Content */}
          <main className="flex-1 space-y-8">
            {/* Welcome Section */}
            <motion.div
              initial={{ opacity: 0, y: 20 }}
              animate={{ opacity: 1, y: 0 }}
              transition={calculateAnimationConfig({ duration: 0.6, delay: 0.2 })}
            >
              <div className="flex items-center justify-between mb-6">
                <div>
                  <h1 className="text-4xl font-bold mb-2 gradient-text">
<<<<<<< HEAD
                    Welcome back, {getUserDisplayName()}! 👋
=======
                    Welcome back, {firstName}! 👋
>>>>>>> e31d9792
                  </h1>
                  <p className="text-lg text-muted-foreground">
                    Manage your projects and track milestone progress from your decentralized dashboard.
                  </p>
                </div>
                <div className="flex items-center space-x-3">
                  <Button variant="outline" className="space-x-2">
                    <Filter className="h-4 w-4" />
                    <span>Filter</span>
                  </Button>
                  <Button 
                    size="lg" 
                    className="bg-gradient-to-r from-primary to-secondary shadow-lg hover:shadow-xl transition-all duration-300"
                    onClick={() => setLocation("/create-project")}
                  >
                    <Plus className="mr-2 h-5 w-5" />
                    Create New Project
                  </Button>
                </div>
              </div>
            </motion.div>

            {/* Stats Cards */}
            <motion.div 
              className="grid grid-cols-1 md:grid-cols-2 lg:grid-cols-4 gap-6"
              initial={{ opacity: 0, y: 20 }}
              animate={{ opacity: 1, y: 0 }}
              transition={calculateAnimationConfig({ duration: 0.6, delay: 0.3 })}
            >
              {[
                { 
                  icon: <BarChart3 />, 
                  label: "Active Projects", 
                  value: userJobs.filter(job => ['assigned', 'in_progress'].includes(job.status)).length.toString(), 
                  color: "text-primary", 
                  description: "Currently running", 
                  trend: "+2 this month" 
                },
                { 
                  icon: <Lock />, 
                  label: "In Escrow", 
                  value: `${userJobs.reduce((sum, job) => {
                    const pendingAmount = job.milestones
                      .filter(m => m.status === 'submitted' || m.status === 'pending')
                      .reduce((total, m) => total + parseFloat(m.amount), 0);
                    return sum + pendingAmount;
                  }, 0).toFixed(1)} ETH`, 
                  color: "text-secondary", 
                  description: "Pending milestones", 
                  trend: `${userJobs.reduce((count, job) => count + job.milestones.filter(m => m.status === 'submitted').length, 0)} pending approvals` 
                },
                { 
                  icon: <CheckCircle />, 
                  label: "Completed", 
                  value: userStats?.completedJobs.toString() || "0", 
                  color: "text-green-400", 
                  description: "Projects finished", 
                  trend: `${userStats?.successRate.toFixed(1)}% success rate` 
                },
                { 
                  icon: <TrendingUp />, 
                  label: "Total Budget", 
                  value: `${userStats?.totalValue || "0"} ETH`, 
                  color: "text-accent", 
                  description: "Lifetime allocated", 
                  trend: `Avg: ${userStats ? (parseFloat(userStats.totalValue) / userStats.totalJobs).toFixed(1) : "0"} ETH/project` 
                }
              ].map((stat, index) => (
                <motion.div
                  key={stat.label}
                  initial={{ opacity: 0, y: 20 }}
                  animate={{ opacity: 1, y: 0 }}
                  transition={calculateAnimationConfig({ duration: 0.5, delay: 0.4 + index * 0.1 })}
                >
                  <StatCard
                    icon={stat.icon}
                    label={stat.label}
                    value={stat.value}
                    color={stat.color}
                    description={stat.description}
                    trend={stat.trend}
                  />
                </motion.div>
              ))}
            </motion.div>

            {/* Main Dashboard Content */}
            <motion.div
              initial={{ opacity: 0, y: 20 }}
              animate={{ opacity: 1, y: 0 }}
              transition={calculateAnimationConfig({ duration: 0.6, delay: 0.5 })}
            >
              <Tabs defaultValue="projects" className="space-y-6">
                <TabsList className="grid w-full grid-cols-4 lg:w-1/2">
                  <TabsTrigger value="projects">Active Projects</TabsTrigger>
                  <TabsTrigger value="freelancers">Top Freelancers</TabsTrigger>
                  <TabsTrigger value="payments">Payments</TabsTrigger>
                  <TabsTrigger value="analytics">Analytics</TabsTrigger>
                </TabsList>
                
                <TabsContent value="projects" className="space-y-6">
                  <div className="flex items-center justify-between">
                    <h2 className="text-2xl font-bold">
                      Active Projects
                    </h2>
                    <Button variant="outline" className="space-x-2" onClick={() => setLocation("/my-projects")}>
                      <Eye className="h-4 w-4" />
                      <span>View All</span>
                    </Button>
                  </div>
                  
                  <div className="grid gap-6">
                    {[
                      { 
                        title: "E-commerce Platform Redesign", 
                        freelancer: "@alex_designer", 
                        budget: "12.5 ETH", 
                        progress: 75, 
                        milestones: "3/4 Complete", 
                        status: "active", 
                        dueDate: "Dec 15, 2024",
                        rating: 4.9,
                        category: "UI/UX Design"
                      },
                      { 
                        title: "Smart Contract Audit & Development", 
                        freelancer: "@blockchain_dev", 
                        budget: "18.0 ETH", 
                        progress: 45, 
                        milestones: "2/5 Complete", 
                        status: "active", 
                        dueDate: "Jan 8, 2025",
                        rating: 5.0,
                        category: "Blockchain"
                      },
                      { 
                        title: "Mobile App Development", 
                        freelancer: "@mobile_expert", 
                        budget: "8.7 ETH", 
                        progress: 90, 
                        milestones: "4/4 Complete", 
                        status: "review", 
                        dueDate: "Dec 10, 2024",
                        rating: 4.8,
                        category: "Mobile Dev"
                      },
                      { 
                        title: "Marketing Website & SEO", 
                        freelancer: "@digital_marketer", 
                        budget: "6.2 ETH", 
                        progress: 60, 
                        milestones: "2/3 Complete", 
                        status: "active", 
                        dueDate: "Dec 20, 2024",
                        rating: 4.7,
                        category: "Marketing"
                      }
                    ].map((project, index) => (
                      <motion.div
                        key={project.title}
                        initial={{ opacity: 0, x: -20 }}
                        animate={{ opacity: 1, x: 0 }}
                        transition={calculateAnimationConfig({ duration: 0.5, delay: 0.6 + index * 0.1 })}
                      >
                        <ProjectCard
                          title={project.title}
                          freelancer={project.freelancer}
                          budget={project.budget}
                          progress={project.progress}
                          milestones={project.milestones}
                          status={project.status}
                          dueDate={project.dueDate}
                          rating={project.rating}
                          category={project.category}
                          setLocation={setLocation}
                        />
                      </motion.div>
                    ))}
                  </div>
                </TabsContent>

                <TabsContent value="freelancers" className="space-y-6">
                  <div className="flex items-center justify-between">
                    <h2 className="text-2xl font-bold">Top Freelancers</h2>
                    <Button variant="outline" onClick={() => setLocation("/find-freelancers")}>
                      Browse All Talent
                    </Button>
                  </div>
                  
                  <div className="grid grid-cols-1 md:grid-cols-2 lg:grid-cols-3 gap-6">
                    {[
                      { name: "Alex Chen", username: "@alex_designer", rating: 4.9, projects: 47, specialty: "UI/UX Design", rate: "0.8 ETH/week", avatar: "AC" },
                      { name: "Sarah Kim", username: "@blockchain_dev", rating: 5.0, projects: 23, specialty: "Smart Contracts", rate: "1.2 ETH/week", avatar: "SK" },
                      { name: "Mike Rodriguez", username: "@mobile_expert", rating: 4.8, projects: 61, specialty: "Mobile Development", rate: "0.9 ETH/week", avatar: "MR" },
                      { name: "Emma Wilson", username: "@digital_marketer", rating: 4.7, projects: 34, specialty: "Digital Marketing", rate: "0.6 ETH/week", avatar: "EW" },
                      { name: "David Park", username: "@fullstack_pro", rating: 4.9, projects: 52, specialty: "Full Stack Dev", rate: "1.1 ETH/week", avatar: "DP" },
                      { name: "Lisa Zhang", username: "@data_scientist", rating: 4.8, projects: 29, specialty: "Data Science", rate: "1.0 ETH/week", avatar: "LZ" }
                    ].map((freelancer, index) => (
                      <motion.div
                        key={freelancer.username}
                        initial={{ opacity: 0, y: 20 }}
                        animate={{ opacity: 1, y: 0 }}
                        transition={calculateAnimationConfig({ duration: 0.5, delay: 0.1 + index * 0.1 })}
                      >
                        <Card className="glass-morphism border-border/50 hover:border-primary/30 transition-all duration-300 performance-optimized transform-gpu group">
                          <CardContent className="p-6">
                            <div className="flex items-center space-x-4 mb-4">
                              <Avatar className="w-12 h-12">
                                <AvatarFallback className="bg-gradient-to-r from-primary/20 to-secondary/20 text-lg font-semibold">
                                  {freelancer.avatar}
                                </AvatarFallback>
                              </Avatar>
                              <div className="flex-1">
                                <h3 className="font-semibold">{freelancer.name}</h3>
                                <p className="text-sm text-muted-foreground">{freelancer.username}</p>
                              </div>
                              <div className="flex items-center space-x-1">
                                <Star className="w-4 h-4 text-yellow-400 fill-current" />
                                <span className="text-sm font-medium">{freelancer.rating}</span>
                              </div>
                            </div>
                            
                            <div className="space-y-2 mb-4">
                              <div className="flex justify-between text-sm">
                                <span className="text-muted-foreground">Specialty:</span>
                                <span>{freelancer.specialty}</span>
                              </div>
                              <div className="flex justify-between text-sm">
                                <span className="text-muted-foreground">Projects:</span>
                                <span>{freelancer.projects} completed</span>
                              </div>
                              <div className="flex justify-between text-sm">
                                <span className="text-muted-foreground">Rate:</span>
                                <span className="font-medium gradient-text">{freelancer.rate}</span>
                              </div>
                            </div>
                            
                            <div className="flex space-x-2">
                              <Button size="sm" variant="outline" className="flex-1" onClick={() => setLocation("/messages-disputes")}>
                                <MessageSquare className="w-4 h-4 mr-2" />
                                Message
                              </Button>
                              <Button size="sm" className="flex-1" onClick={() => setLocation("/create-project")}>
                                Hire Now
                              </Button>
                            </div>
                          </CardContent>
                        </Card>
                      </motion.div>
                    ))}
                  </div>
                </TabsContent>

                <TabsContent value="payments" className="space-y-6">
                  <div className="flex items-center justify-between">
                    <h2 className="text-2xl font-bold">Payment History</h2>
                    <Button variant="outline">
                      <Download className="w-4 h-4 mr-2" />
                      Export
                    </Button>
                  </div>
                  
                  <div className="grid gap-4">
                    {[
                      { project: "E-commerce Platform", freelancer: "@alex_designer", amount: "4.2 ETH", status: "completed", date: "Dec 5, 2024", milestone: "Design Phase" },
                      { project: "Smart Contract Audit", freelancer: "@blockchain_dev", amount: "6.0 ETH", status: "in-escrow", date: "Dec 3, 2024", milestone: "Security Review" },
                      { project: "Mobile App Development", freelancer: "@mobile_expert", amount: "2.1 ETH", status: "completed", date: "Dec 1, 2024", milestone: "MVP Delivery" },
                      { project: "Marketing Campaign", freelancer: "@digital_marketer", amount: "1.8 ETH", status: "pending", date: "Nov 28, 2024", milestone: "Campaign Setup" },
                      { project: "Website Redesign", freelancer: "@fullstack_pro", amount: "3.5 ETH", status: "completed", date: "Nov 25, 2024", milestone: "Frontend Complete" }
                    ].map((payment, index) => (
                      <motion.div
                        key={`${payment.project}-${index}`}
                        initial={{ opacity: 0, x: -20 }}
                        animate={{ opacity: 1, x: 0 }}
                        transition={calculateAnimationConfig({ duration: 0.5, delay: 0.1 + index * 0.1 })}
                      >
                        <Card className="glass-morphism border-border/50 hover:border-primary/30 transition-all duration-300">
                          <CardContent className="p-6">
                            <div className="flex items-center justify-between">
                              <div className="flex-1">
                                <h3 className="font-semibold mb-1">{payment.project}</h3>
                                <div className="flex items-center space-x-4 text-sm text-muted-foreground">
                                  <span>{payment.freelancer}</span>
                                  <span>•</span>
                                  <span>{payment.milestone}</span>
                                  <span>•</span>
                                  <span>{payment.date}</span>
                                </div>
                              </div>
                              <div className="text-right">
                                <p className="font-bold gradient-text text-lg">{payment.amount}</p>
                                <Badge 
                                  variant={payment.status === "completed" ? "default" : payment.status === "in-escrow" ? "secondary" : "outline"}
                                  className="text-xs"
                                >
                                  {payment.status}
                                </Badge>
                              </div>
                            </div>
                          </CardContent>
                        </Card>
                      </motion.div>
                    ))}
                  </div>
                </TabsContent>

                <TabsContent value="analytics" className="space-y-6">
                  <div className="flex items-center justify-between">
                    <h2 className="text-2xl font-bold">Analytics & Insights</h2>
                    <Button onClick={() => setLocation("/analytics")} className="bg-gradient-to-r from-primary to-secondary">
                      <BarChart3 className="w-4 h-4 mr-2" />
                      View Full Analytics
                    </Button>
                  </div>
                  
                  <Card className="glass-morphism border-border/50">
                    <CardContent className="p-8 text-center">
                      <BarChart3 className="w-16 h-16 text-primary mx-auto mb-4" />
                      <h3 className="text-xl font-semibold mb-2">Detailed Analytics Available</h3>
                      <p className="text-muted-foreground mb-6">
                        View comprehensive analytics including spending patterns, project performance, 
                        freelancer statistics, and more insights on the dedicated analytics page.
                      </p>
                      <Button onClick={() => setLocation("/analytics")} className="bg-gradient-to-r from-primary to-secondary">
                        Go to Analytics Dashboard
                      </Button>
                    </CardContent>
                  </Card>
                </TabsContent>
              </Tabs>
            </motion.div>
          </main>
        </div>
      </div>
    </div>
  );
}<|MERGE_RESOLUTION|>--- conflicted
+++ resolved
@@ -241,25 +241,7 @@
   const [userStats, setUserStats] = useState<UserAnalytics | null>(null);
   const [topFreelancers, setTopFreelancers] = useState<User[]>([]);
 
-<<<<<<< HEAD
-  // Get user display name
-  const getUserDisplayName = () => {
-    if (!userProfile) return "User";
-    
-    const extendedProfile = userProfile as any;
-    const firstName = extendedProfile.profile?.firstName;
-    const lastName = extendedProfile.profile?.lastName;
-    
-    if (firstName && lastName) {
-      return `${firstName} ${lastName}`;
-    } else if (firstName) {
-      return firstName;
-    } else if (extendedProfile.username) {
-      return extendedProfile.username;
-    } else {
-      return "User";
-    }
-=======
+
   const { userProfile, loading: authLoading } = useAuth();
   
   // Function to extract first name from full name
@@ -296,7 +278,7 @@
     address: userProfile?.id || "0x742d35Cc6641C0532a2100D35458f8b5d9E2F",
     username: userProfile?.username || "client_user",
     roles: ["client"] as const,
->>>>>>> e31d9792
+
   };
 
   // API functions
@@ -517,41 +499,19 @@
               
               <div className="flex items-center space-x-3 px-3 py-2 glass-morphism rounded-xl border border-border/50">
                 <Avatar className="w-8 h-8">
-<<<<<<< HEAD
-                  <AvatarImage src={(userProfile as any)?.profile?.avatar || ""} />
-                  <AvatarFallback className="bg-gradient-to-r from-primary/20 to-secondary/20">
-                    {getUserDisplayName().substring(0, 2).toUpperCase()}
-                  </AvatarFallback>
-                </Avatar>
-                <div className="text-sm">
-                  <p className="font-medium">{getUserDisplayName()}</p>
-                  <p className="text-muted-foreground text-xs">
-                    {userProfile?.email ? userProfile.email.substring(0, 10) + "..." : "Client"}
-                  </p>
-=======
-                  <AvatarImage src={(userProfile as any)?.profile?.avatar || ''} />
-                  <AvatarFallback className="bg-gradient-to-r from-primary/20 to-secondary/20">
-                    {(() => {
-                      const p = (userProfile as any)?.profile;
-                      const first = p?.firstName || userProfile?.username || userProfile?.email?.split('@')[0] || 'U';
-                      const last = p?.lastName || '';
-                      const a = (first || '').toString();
-                      const b = (last || '').toString();
-                      if (b) return `${a[0]?.toUpperCase() || ''}${b[0]?.toUpperCase() || ''}`;
-                      const parts = a.split(' ');
-                      if (parts.length > 1) return `${parts[0][0]?.toUpperCase() || ''}${parts[1][0]?.toUpperCase() || ''}`;
-                      return (a[0] || 'U').toUpperCase();
-                    })()}
-                  </AvatarFallback>
-                </Avatar>
-                <div className="text-sm">
-                  <p className="font-medium">{(userProfile as any)?.profile?.firstName || userProfile?.username || userProfile?.email?.split('@')[0] || 'User'}</p>
-                  <p className="text-muted-foreground text-xs">{(() => {
-                    const addr = (userProfile as any)?.address || userProfile?.id || '';
-                    if (!addr) return '';
-                    return `${addr.slice(0,6)}...${addr.slice(-4)}`;
-                  })()}</p>
->>>>>>> e31d9792
+          <AvatarImage src={(userProfile as any)?.profile?.avatar || ""} />
+          <AvatarFallback className="bg-gradient-to-r from-primary/20 to-secondary/20">
+            {(() => {
+              const displayName = getUserDisplayName();
+              return displayName.substring(0, 2).toUpperCase();
+            })()}
+          </AvatarFallback>
+          </Avatar>
+          <div className="text-sm">
+            <p className="font-medium">{getUserDisplayName()}</p>
+            <p className="text-muted-foreground text-xs">
+              {userProfile?.email ? userProfile.email.substring(0, 10) + "..." : "Client"}
+            </p>
                 </div>
               </div>
               
@@ -667,11 +627,9 @@
               <div className="flex items-center justify-between mb-6">
                 <div>
                   <h1 className="text-4xl font-bold mb-2 gradient-text">
-<<<<<<< HEAD
+
                     Welcome back, {getUserDisplayName()}! 👋
-=======
-                    Welcome back, {firstName}! 👋
->>>>>>> e31d9792
+
                   </h1>
                   <p className="text-lg text-muted-foreground">
                     Manage your projects and track milestone progress from your decentralized dashboard.
