--- conflicted
+++ resolved
@@ -1,308 +1,285 @@
-import React, { createContext, useContext, useEffect, useState } from 'react';
-import { auth } from '@/lib/firebase';
-import { onAuthStateChanged, User as FirebaseUser } from 'firebase/auth';
-import { User } from '@shared/schema';
-
-interface AuthContextType {
-  currentUser: FirebaseUser | null;
-  userProfile: User | null;
-  loading: boolean;
-  login: (email: string, password: string, role: 'client' | 'freelancer') => Promise<void>;
-  signup: (email: string, password: string, username: string, role: 'client' | 'freelancer') => Promise<void>;
-  logout: () => Promise<void>;
-  loginWithGoogle: (role: 'client' | 'freelancer') => Promise<void>;
-<<<<<<< HEAD
-  updateProfile: (profileData: any) => Promise<void>;
-=======
->>>>>>> e31d9792
-  refreshProfile: () => Promise<void>;
-}
-
-const AuthContext = createContext<AuthContextType | undefined>(undefined);
-
-export const useAuth = () => {
-  const context = useContext(AuthContext);
-  if (context === undefined) {
-    throw new Error('useAuth must be used within an AuthProvider');
-  }
-  return context;
-};
-
-interface AuthProviderProps {
-  children: React.ReactNode;
-}
-
-export const AuthProvider: React.FC<AuthProviderProps> = ({ children }) => {
-  const [currentUser, setCurrentUser] = useState<FirebaseUser | null>(null);
-  const [userProfile, setUserProfile] = useState<User | null>(null);
-  // Separate loading flags so we only mark overall loading complete
-  // when both Firebase and backend profile fetch are done.
-  const [firebaseLoading, setFirebaseLoading] = useState(true);
-  const [profileLoading, setProfileLoading] = useState(true);
-  const loading = firebaseLoading || profileLoading;
-
-<<<<<<< HEAD
-  // API base URL - backend is running on port 3001
-  const API_BASE = 'http://localhost:3001/api';
-=======
-  // API base URL - using environment variable or default to localhost:3001
-  const API_BASE = import.meta.env.VITE_API_URL || 'http://localhost:3001';
->>>>>>> e31d9792
-
-  const login = async (email: string, password: string, role: 'client' | 'freelancer') => {
-    try {
-      const response = await fetch(`${API_BASE}/api/users/login`, {
-        method: 'POST',
-        headers: {
-          'Content-Type': 'application/json',
-        },
-        body: JSON.stringify({ email, password, role }),
-      });
-
-      const data = await response.json();
-
-      if (!data.success) {
-        throw new Error(data.message || 'Login failed');
-      }
-
-<<<<<<< HEAD
-      // Store token in localStorage
-      localStorage.setItem('authToken', data.data.token);
-      localStorage.setItem('userRole', role);
-      
-      setUserProfile(data.data.user);
-=======
-      // Response shape may be { success, data: { token, user } } or { success, token, user }
-      const payload = data.data || data;
-
-      // Store token and profile in localStorage
-      if (payload.token) localStorage.setItem('authToken', payload.token);
-      localStorage.setItem('userRole', role);
-      if (payload.user) {
-        localStorage.setItem('userProfile', JSON.stringify(payload.user));
-        setUserProfile(payload.user);
-      }
-      setProfileLoading(false);
->>>>>>> e31d9792
-    } catch (error) {
-      console.error('Login error:', error);
-      throw error;
-    }
-  };
-
-  const signup = async (email: string, password: string, username: string, role: 'client' | 'freelancer') => {
-    try {
-      const response = await fetch(`${API_BASE}/api/users/signup`, {
-        method: 'POST',
-        headers: {
-          'Content-Type': 'application/json',
-        },
-        body: JSON.stringify({ email, password, username, role }),
-      });
-
-      const data = await response.json();
-      
-      if (!data.success) {
-        throw new Error(data.message);
-      }
-
-      // Store token and user data after signup
-      localStorage.setItem('authToken', data.data.token);
-      localStorage.setItem('userRole', role);
-      setUserProfile(data.data.user);
-
-      return data;
-    } catch (error) {
-      console.error('Signup error:', error);
-      throw error;
-    }
-  };
-
-  const loginWithGoogle = async (role: 'client' | 'freelancer') => {
-    try {
-      const { signInWithGoogle } = await import('@/lib/firebase');
-      const result = await signInWithGoogle();
-      
-      if (result.user) {
-        // Send Google user data to backend
-        const response = await fetch(`${API_BASE}/api/users/google`, {
-          method: 'POST',
-          headers: {
-            'Content-Type': 'application/json',
-          },
-          body: JSON.stringify({
-            googleId: result.user.uid,
-            email: result.user.email,
-            username: result.user.displayName || result.user.email?.split('@')[0],
-            role,
-          }),
-        });
-
-        const data = await response.json();
-        
-        if (!data.success) {
-          throw new Error(data.message || 'Google login failed');
-        }
-
-        const payload = data.data || data;
-
-        if (payload.token) localStorage.setItem('authToken', payload.token);
-        localStorage.setItem('userRole', role);
-        if (payload.user) {
-          localStorage.setItem('userProfile', JSON.stringify(payload.user));
-          setUserProfile(payload.user);
-        }
-        setProfileLoading(false);
-      }
-    } catch (error) {
-      console.error('Google login error:', error);
-      throw error;
-    }
-  };
-
-  const logout = async () => {
-    try {
-      const { signOutUser } = await import('@/lib/firebase');
-      await signOutUser();
-      
-  localStorage.removeItem('authToken');
-  localStorage.removeItem('userRole');
-  localStorage.removeItem('userProfile');
-      setCurrentUser(null);
-      setUserProfile(null);
-    } catch (error) {
-      console.error('Logout error:', error);
-      throw error;
-    }
-  };
-
-  const getCurrentUser = async () => {
-    const token = localStorage.getItem('authToken');
-    // If there's no token, nothing to fetch; mark profile loading done.
-    if (!token) {
-      setProfileLoading(false);
-      return;
-    }
-
-    setProfileLoading(true);
-    try {
-<<<<<<< HEAD
-      const response = await fetch(`${API_BASE}/users/me`, {
-=======
-      const response = await fetch(`${API_BASE}/api/users/me`, {
->>>>>>> e31d9792
-        headers: {
-          'Authorization': `Bearer ${token}`,
-        },
-      });
-
-      const data = await response.json();
-      console.log('getCurrentUser response:', data);
-      
-<<<<<<< HEAD
-      if (data.success) {
-        setUserProfile(data.data.user);
-=======
-      if (data && data.success && data.data && data.data.user) {
-        console.log('User data received:', data.data.user);
-        setUserProfile(data.data.user);
-        localStorage.setItem('userProfile', JSON.stringify(data.data.user));
->>>>>>> e31d9792
-      } else {
-        // If backend didn't return profile, fall back to stored profile
-        const stored = localStorage.getItem('userProfile');
-        if (stored) {
-          try {
-            const parsed = JSON.parse(stored);
-            setUserProfile(parsed);
-          } catch (e) {
-            console.error('Failed to parse stored userProfile', e);
-          }
-        } else {
-          // Invalid token, clear storage and profile
-          localStorage.removeItem('authToken');
-          localStorage.removeItem('userRole');
-        }
-      }
-    } catch (error) {
-      console.error('Get current user error:', error);
-      localStorage.removeItem('authToken');
-      localStorage.removeItem('userRole');
-    } finally {
-      setProfileLoading(false);
-    }
-  };
-
-<<<<<<< HEAD
-  const updateProfile = async (profileData: any) => {
-    const token = localStorage.getItem('authToken');
-    if (!token) throw new Error('No authentication token');
-
-    try {
-      const response = await fetch(`${API_BASE}/users/me`, {
-        method: 'PUT',
-        headers: {
-          'Content-Type': 'application/json',
-          'Authorization': `Bearer ${token}`,
-        },
-        body: JSON.stringify(profileData),
-      });
-
-      const data = await response.json();
-      
-      if (!data.success) {
-        throw new Error(data.message);
-      }
-
-      // Update the local user profile
-      setUserProfile(data.data.user);
-      return data;
-    } catch (error) {
-      console.error('Update profile error:', error);
-      throw error;
-    }
-  };
-
-=======
-  // Expose a named refresh function so pages can request a fresh profile from the backend
->>>>>>> e31d9792
-  const refreshProfile = async () => {
-    await getCurrentUser();
-  };
-
-  useEffect(() => {
-    // Listen to Firebase auth state changes
-    const unsubscribe = onAuthStateChanged(auth, (user) => {
-      setCurrentUser(user);
-      setFirebaseLoading(false);
-    });
-
-    // Get current user profile from backend
-    // getCurrentUser updates profileLoading flag internally
-    getCurrentUser();
-
-    return unsubscribe;
-  }, []);
-
-  const value: AuthContextType = {
-    currentUser,
-    userProfile,
-    loading,
-    login,
-    signup,
-    logout,
-    loginWithGoogle,
-<<<<<<< HEAD
-    updateProfile,
-    refreshProfile,
-=======
-  refreshProfile
->>>>>>> e31d9792
-  };
-
-  return (
-    <AuthContext.Provider value={value}>
-      {!loading && children}
-    </AuthContext.Provider>
-  );
-};
+import React, { createContext, useContext, useEffect, useState } from 'react';
+import { auth } from '@/lib/firebase';
+import { onAuthStateChanged, User as FirebaseUser } from 'firebase/auth';
+import { User } from '@shared/schema';
+
+interface AuthContextType {
+  currentUser: FirebaseUser | null;
+  userProfile: User | null;
+  loading: boolean;
+  login: (email: string, password: string, role: 'client' | 'freelancer') => Promise<void>;
+  signup: (email: string, password: string, username: string, role: 'client' | 'freelancer') => Promise<void>;
+  logout: () => Promise<void>;
+  loginWithGoogle: (role: 'client' | 'freelancer') => Promise<void>;
+
+  updateProfile: (profileData: any) => Promise<void>;
+
+
+const AuthContext = createContext<AuthContextType | undefined>(undefined);
+
+export const useAuth = () => {
+  const context = useContext(AuthContext);
+  if (context === undefined) {
+    throw new Error('useAuth must be used within an AuthProvider');
+  }
+  return context;
+};
+
+interface AuthProviderProps {
+  children: React.ReactNode;
+}
+
+export const AuthProvider: React.FC<AuthProviderProps> = ({ children }) => {
+  const [currentUser, setCurrentUser] = useState<FirebaseUser | null>(null);
+  const [userProfile, setUserProfile] = useState<User | null>(null);
+  // Separate loading flags so we only mark overall loading complete
+  // when both Firebase and backend profile fetch are done.
+  const [firebaseLoading, setFirebaseLoading] = useState(true);
+  const [profileLoading, setProfileLoading] = useState(true);
+  const loading = firebaseLoading || profileLoading;
+
+  // API base URL - backend is running on port 3001
+  const API_BASE = 'http://localhost:3001/api';
+
+
+  const login = async (email: string, password: string, role: 'client' | 'freelancer') => {
+    try {
+      const response = await fetch(`${API_BASE}/api/users/login`, {
+        method: 'POST',
+        headers: {
+          'Content-Type': 'application/json',
+        },
+        body: JSON.stringify({ email, password, role }),
+      });
+
+      const data = await response.json();
+
+      if (!data.success) {
+        throw new Error(data.message || 'Login failed');
+      }
+
+      // Store token in localStorage
+      const payload = data.data || data;
+
+// Store token in localStorage (from your version)
+localStorage.setItem('authToken', payload.token || data.data.token);
+localStorage.setItem('userRole', role);
+
+// Store user profile (from main version + your approach)
+const user = payload.user || data.data.user;
+if (user) {
+  localStorage.setItem('userProfile', JSON.stringify(user));
+  setUserProfile(user);
+}
+setProfileLoading(false);
+    } catch (error) {
+      console.error('Login error:', error);
+      throw error;
+    }
+  };
+
+  const signup = async (email: string, password: string, username: string, role: 'client' | 'freelancer') => {
+    try {
+      const response = await fetch(`${API_BASE}/api/users/signup`, {
+        method: 'POST',
+        headers: {
+          'Content-Type': 'application/json',
+        },
+        body: JSON.stringify({ email, password, username, role }),
+      });
+
+      const data = await response.json();
+      
+      if (!data.success) {
+        throw new Error(data.message);
+      }
+
+      // Store token and user data after signup
+      localStorage.setItem('authToken', data.data.token);
+      localStorage.setItem('userRole', role);
+      setUserProfile(data.data.user);
+
+      return data;
+    } catch (error) {
+      console.error('Signup error:', error);
+      throw error;
+    }
+  };
+
+  const loginWithGoogle = async (role: 'client' | 'freelancer') => {
+    try {
+      const { signInWithGoogle } = await import('@/lib/firebase');
+      const result = await signInWithGoogle();
+      
+      if (result.user) {
+        // Send Google user data to backend
+        const response = await fetch(`${API_BASE}/api/users/google`, {
+          method: 'POST',
+          headers: {
+            'Content-Type': 'application/json',
+          },
+          body: JSON.stringify({
+            googleId: result.user.uid,
+            email: result.user.email,
+            username: result.user.displayName || result.user.email?.split('@')[0],
+            role,
+          }),
+        });
+
+        const data = await response.json();
+        
+        if (!data.success) {
+          throw new Error(data.message || 'Google login failed');
+        }
+
+        const payload = data.data || data;
+
+        if (payload.token) localStorage.setItem('authToken', payload.token);
+        localStorage.setItem('userRole', role);
+        if (payload.user) {
+          localStorage.setItem('userProfile', JSON.stringify(payload.user));
+          setUserProfile(payload.user);
+        }
+        setProfileLoading(false);
+      }
+    } catch (error) {
+      console.error('Google login error:', error);
+      throw error;
+    }
+  };
+
+  const logout = async () => {
+    try {
+      const { signOutUser } = await import('@/lib/firebase');
+      await signOutUser();
+      
+  localStorage.removeItem('authToken');
+  localStorage.removeItem('userRole');
+  localStorage.removeItem('userProfile');
+      setCurrentUser(null);
+      setUserProfile(null);
+    } catch (error) {
+      console.error('Logout error:', error);
+      throw error;
+    }
+  };
+
+  const getCurrentUser = async () => {
+    const token = localStorage.getItem('authToken');
+    // If there's no token, nothing to fetch; mark profile loading done.
+    if (!token) {
+      setProfileLoading(false);
+      return;
+    }
+
+    setProfileLoading(true);
+    try {
+
+      const response = await fetch(`${API_BASE}/users/me`, {
+
+        headers: {
+          'Authorization': `Bearer ${token}`,
+        },
+      });
+
+      const data = await response.json();
+      console.log('getCurrentUser response:', data);
+      
+
+      if (data && data.success && data.data && data.data.user) {
+        console.log('User data received:', data.data.user);
+        setUserProfile(data.data.user);
+        localStorage.setItem('userProfile', JSON.stringify(data.data.user));
+      } else {
+        // If backend didn't return profile, fall back to stored profile
+        const stored = localStorage.getItem('userProfile');
+        if (stored) {
+          try {
+            const parsed = JSON.parse(stored);
+            setUserProfile(parsed);
+          } catch (e) {
+            console.error('Failed to parse stored userProfile', e);
+          }
+        } else {
+          // Invalid token, clear storage and profile
+          localStorage.removeItem('authToken');
+          localStorage.removeItem('userRole');
+        }
+      }
+    } catch (error) {
+      console.error('Get current user error:', error);
+      localStorage.removeItem('authToken');
+      localStorage.removeItem('userRole');
+    } finally {
+      setProfileLoading(false);
+    }
+  };
+
+  const updateProfile = async (profileData: any) => {
+    const token = localStorage.getItem('authToken');
+    if (!token) throw new Error('No authentication token');
+
+    try {
+      const response = await fetch(`${API_BASE}/users/me`, {
+        method: 'PUT',
+        headers: {
+          'Content-Type': 'application/json',
+          'Authorization': `Bearer ${token}`,
+        },
+        body: JSON.stringify(profileData),
+      });
+
+      const data = await response.json();
+      
+      if (!data.success) {
+        throw new Error(data.message);
+      }
+
+      // Update the local user profile
+      setUserProfile(data.data.user);
+      return data;
+    } catch (error) {
+      console.error('Update profile error:', error);
+      throw error;
+    }
+  };
+
+
+  const refreshProfile = async () => {
+    await getCurrentUser();
+  };
+
+  useEffect(() => {
+    // Listen to Firebase auth state changes
+    const unsubscribe = onAuthStateChanged(auth, (user) => {
+      setCurrentUser(user);
+      setFirebaseLoading(false);
+    });
+
+    // Get current user profile from backend
+    // getCurrentUser updates profileLoading flag internally
+    getCurrentUser();
+
+    return unsubscribe;
+  }, []);
+
+  const value: AuthContextType = {
+    currentUser,
+    userProfile,
+    loading,
+    login,
+    signup,
+    logout,
+    loginWithGoogle,
+
+    updateProfile,
+    refreshProfile,
+
+  };
+
+  return (
+    <AuthContext.Provider value={value}>
+      {!loading && children}
+    </AuthContext.Provider>
+  );
+};