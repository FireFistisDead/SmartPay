@import url('https://fonts.googleapis.com/css2?family=Inter:wght@300;400;500;600;700;800&display=swap');
@tailwind base;
@tailwind components;
@tailwind utilities;

:root {
  --background: hsl(222, 14%, 8%);
  --foreground: hsl(210, 11%, 96%);
  --card: hsl(222, 13%, 11%);
  --card-foreground: hsl(210, 11%, 96%);
  --popover: hsl(222, 13%, 11%);
  --popover-foreground: hsl(210, 11%, 96%);
  --primary: hsl(221, 83%, 46%);
  --primary-foreground: hsl(210, 40%, 98%);
  --secondary: hsl(217, 19%, 35%);
  --secondary-foreground: hsl(210, 40%, 98%);
  --muted: hsl(217, 10%, 24%);
  --muted-foreground: hsl(215, 14%, 65%);
  --accent: hsl(217, 19%, 35%);
  --accent-foreground: hsl(210, 40%, 98%);
  --destructive: hsl(0, 72%, 51%);
  --destructive-foreground: hsl(210, 40%, 98%);
  --border: hsl(217, 13%, 23%);
  --input: hsl(217, 13%, 23%);
  --ring: hsl(221, 83%, 46%);
  --radius: 0.5rem;
  --font-sans: 'Inter', system-ui, sans-serif;
  --font-serif: Georgia, serif;
  --font-mono: Menlo, monospace;
}

.dark {
  --background: hsl(222, 14%, 8%);
  --foreground: hsl(210, 11%, 96%);
  --card: hsl(222, 13%, 11%);
  --card-foreground: hsl(210, 11%, 96%);
  --popover: hsl(222, 13%, 11%);
  --popover-foreground: hsl(210, 11%, 96%);
  --primary: hsl(221, 83%, 46%);
  --primary-foreground: hsl(210, 40%, 98%);
  --secondary: hsl(217, 19%, 35%);
  --secondary-foreground: hsl(210, 40%, 98%);
  --muted: hsl(217, 10%, 24%);
  --muted-foreground: hsl(215, 14%, 65%);
  --accent: hsl(217, 19%, 35%);
  --accent-foreground: hsl(210, 40%, 98%);
  --destructive: hsl(0, 72%, 51%);
  --destructive-foreground: hsl(210, 40%, 98%);
  --border: hsl(217, 13%, 23%);
  --input: hsl(217, 13%, 23%);
  --ring: hsl(221, 83%, 46%);
}

@layer base {
  * {
    @apply border-border;
  }

  html {
    scroll-behavior: smooth;
  }

  body {
    @apply font-sans antialiased bg-background text-foreground;
    background: linear-gradient(135deg, hsl(222, 14%, 8%) 0%, hsl(222, 16%, 10%) 50%, hsl(222, 18%, 12%) 100%);
    min-height: 100vh;
    font-feature-settings: "rlig" 1, "calt" 1;
    text-rendering: optimizeLegibility;
    -webkit-font-smoothing: antialiased;
    -moz-osx-font-smoothing: grayscale;
  }
}

@layer components {
  .glass-morphism {
    background: rgba(255, 255, 255, 0.05);
    backdrop-filter: blur(10px);
    border: 1px solid rgba(255, 255, 255, 0.1);
  }

  .gradient-text {
    background: linear-gradient(135deg, hsl(221, 83%, 46%), hsl(217, 19%, 35%));
    -webkit-background-clip: text;
    -webkit-text-fill-color: transparent;
    background-clip: text;
  }

  .blockchain-grid {
    background-image: 
      linear-gradient(rgba(99, 102, 241, 0.08) 1px, transparent 1px),
      linear-gradient(90deg, rgba(99, 102, 241, 0.08) 1px, transparent 1px);
    background-size: 50px 50px;
  }

  .card-hover {
    transition: all 0.3s cubic-bezier(0.4, 0, 0.2, 1);
  }

  .card-hover:hover {
    transform: translateY(-2px);
    box-shadow: 0 8px 25px rgba(99, 102, 241, 0.12);
  }
}

@layer utilities {
  .animate-float {
    animation: float 4s ease-in-out infinite;
  }

  .animate-glow {
    animation: glow 2s ease-in-out infinite alternate;
  }

  .animate-pulse-slow {
    animation: pulse 3s cubic-bezier(0.4, 0, 0.6, 1) infinite;
  }

  .animate-slide-up {
    animation: slideUp 0.5s ease-out forwards;
  }

  .animate-fade-in {
    animation: fadeIn 0.6s ease-out forwards;
  }

  .animate-scroll {
    animation: scroll 30s linear infinite;
  }

  .animate-shimmer {
    background: linear-gradient(90deg, transparent, rgba(255,255,255,0.2), transparent);
    background-size: 200% 100%;
    animation: shimmer 2s infinite;
  }

  .animate-bounce-gentle {
    animation: bounce-gentle 2s ease-in-out infinite;
  }

  .animate-rotate-slow {
    animation: rotate-slow 20s linear infinite;
  }
}

@keyframes float {
  0%, 100% { 
    transform: translateY(0px) rotate(0deg); 
  }
  50% { 
    transform: translateY(-20px) rotate(180deg); 
  }
}

@keyframes glow {
  from { 
    box-shadow: 0 0 20px hsl(262, 83%, 58%, 0.5); 
  }
  to { 
    box-shadow: 0 0 40px hsl(262, 83%, 58%, 0.8), 0 0 60px hsl(195, 100%, 50%, 0.3); 
  }
}

@keyframes slideUp {
  from { 
    opacity: 0; 
    transform: translateY(50px); 
  }
  to { 
    opacity: 1; 
    transform: translateY(0); 
  }
}

@keyframes fadeIn {
  from { 
    opacity: 0; 
  }
  to { 
    opacity: 1; 
  }
}

@keyframes scroll {
  0% { 
    transform: translateX(0); 
  }
  100% { 
    transform: translateX(-50%); 
  }
}

@keyframes pulse {
  0%, 100% {
    opacity: 1;
  }
  50% {
    opacity: 0.5;
  }
}

<<<<<<< HEAD
@layer utilities {
  .text-balance {
    text-wrap: balance;
  }

  .prose-custom {
    color: hsl(var(--foreground));
    max-width: none;
  }

  .prose-custom h1, .prose-custom h2, .prose-custom h3, .prose-custom h4 {
    color: hsl(var(--foreground));
    font-weight: 600;
  }

  .glass-card {
    background: rgba(255, 255, 255, 0.02);
    backdrop-filter: blur(12px);
    border: 1px solid rgba(255, 255, 255, 0.08);
    box-shadow: 0 4px 16px rgba(0, 0, 0, 0.1);
  }

  .btn-professional {
    @apply px-6 py-3 bg-primary text-primary-foreground rounded-lg font-medium transition-all duration-200 hover:bg-primary/90 hover:shadow-lg focus:ring-2 focus:ring-primary/20 focus:outline-none;
  }

  .card-professional {
    @apply bg-card/50 backdrop-blur-sm border border-border/50 rounded-xl p-6 hover:border-border transition-colors duration-200;
=======
@keyframes shimmer {
  0% {
    background-position: -200% 0;
  }
  100% {
    background-position: 200% 0;
  }
}

@keyframes bounce-gentle {
  0%, 100% {
    transform: translateY(0);
  }
  50% {
    transform: translateY(-10px);
  }
}

@keyframes rotate-slow {
  from {
    transform: rotate(0deg);
  }
  to {
    transform: rotate(360deg);
>>>>>>> 1f477933
  }
}<|MERGE_RESOLUTION|>--- conflicted
+++ resolved
@@ -198,7 +198,6 @@
   }
 }
 
-<<<<<<< HEAD
 @layer utilities {
   .text-balance {
     text-wrap: balance;
@@ -227,7 +226,9 @@
 
   .card-professional {
     @apply bg-card/50 backdrop-blur-sm border border-border/50 rounded-xl p-6 hover:border-border transition-colors duration-200;
-=======
+  }
+}
+
 @keyframes shimmer {
   0% {
     background-position: -200% 0;
@@ -252,6 +253,5 @@
   }
   to {
     transform: rotate(360deg);
->>>>>>> 1f477933
   }
 }